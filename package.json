{
  "name": "intuition-ts",
  "version": "1.0.0",
  "description": "",
  "main": "index.js",
  "scripts": {
    "test": "echo \"Error: no test specified\" && exit 1",
    "prettier": "prettier --write .",
    "prettier:silent": "prettier --write . --log-level=silent",
    "pre-commit": "pretty-quick --verbose --staged",
    "prepare": "husky"
  },
  "keywords": [],
  "author": "",
  "license": "ISC",
  "devDependencies": {
    "@nrwl/node": "^18.3.4",
    "@nx/eslint": "18.3.3",
    "@nx/eslint-plugin": "18.3.3",
    "@nx/jest": "18.3.4",
    "@nx/js": "18.3.4",
    "@nx/node": "18.3.4",
    "@nx/remix": "18.3.3",
    "@nx/vite": "18.3.3",
    "@nx/web": "18.3.3",
    "@swc-node/register": "~1.8.0",
    "@swc/core": "~1.3.85",
    "@swc/helpers": "~0.5.2",
    "@types/jest": "^29.4.0",
    "@types/node": "18.16.9",
    "@vitest/ui": "^1.3.1",
    "eslint": "~8.57.0",
    "jest": "^29.4.1",
    "jest-environment-node": "^29.4.1",
    "husky": "^9.0.11",
    "nx": "18.3.3",
    "prettier": "^3.2.5",
    "prettier-plugin-tailwindcss": "^0.5.5",
<<<<<<< HEAD
    "ts-jest": "^29.1.0",
    "ts-node": "10.9.1",
    "typescript": "~5.4.2",
    "verdaccio": "^5.0.4",
=======
    "pretty-quick": "^4.0.0",
>>>>>>> d92b12aa
    "vite": "~5.0.0",
    "vitest": "^1.3.1"
  },
  "dependencies": {
    "tslib": "^2.3.0"
  },
  "nx": {
    "includedScripts": []
  }
}<|MERGE_RESOLUTION|>--- conflicted
+++ resolved
@@ -36,14 +36,11 @@
     "nx": "18.3.3",
     "prettier": "^3.2.5",
     "prettier-plugin-tailwindcss": "^0.5.5",
-<<<<<<< HEAD
+    "pretty-quick": "^4.0.0",
     "ts-jest": "^29.1.0",
     "ts-node": "10.9.1",
     "typescript": "~5.4.2",
     "verdaccio": "^5.0.4",
-=======
-    "pretty-quick": "^4.0.0",
->>>>>>> d92b12aa
     "vite": "~5.0.0",
     "vitest": "^1.3.1"
   },
