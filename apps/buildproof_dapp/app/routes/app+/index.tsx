import { SidebarLayout, SidebarLayoutProvider, SidebarLayoutNav, SidebarLayoutNavBody, SidebarLayoutContent, SidebarLayoutNavHeader, SidebarLayoutNavHeaderButton, SidebarNavItem, IconName } from '@0xintuition/buildproof_ui'
<<<<<<< HEAD
import { usePrivy } from '@privy-io/react-auth'
import { Link } from '@remix-run/react'

import { AuthButton } from '../../components/auth-button'
import buildproofLogo from '../../assets/svg/buildproof-logo.svg'
import { Home } from '../../pages/Home'

export default function App() {
  const { authenticated, ready } = usePrivy()

  if (!ready) {
    return (
      <div className="flex items-center justify-center h-screen">
        <div className="animate-spin h-8 w-8 border-4 border-primary border-t-transparent rounded-full"></div>
      </div>
    )
  }

=======
import { Link } from '@remix-run/react'

import buildproofLogo from '../../assets/svg/buildproof-logo.svg'
import { Home } from '../../components/home/home'

export default function App() {
>>>>>>> 33196daa
  return (
    <SidebarLayoutProvider>
      <SidebarLayout>
        <SidebarLayoutNav>
          <SidebarLayoutNavHeader>
            <SidebarLayoutNavHeaderButton
              imgLogo={<img src={buildproofLogo} alt="BuildProof Logo" />}
              textLogo={<span>BuildProof</span>}
              productLogo={<span>Dapp</span>}
            />
          </SidebarLayoutNavHeader>
          <SidebarLayoutNavBody>
            <Link to="/app">
              <SidebarNavItem iconName={IconName.layoutGrid} label="Home" />
            </Link>
<<<<<<< HEAD
            {authenticated && (
              <>
                <Link to="/app/submit-project">
                  <SidebarNavItem iconName={IconName.medal} label="Submit Project" />
                </Link>
                <Link to="/app/profile">
                  <SidebarNavItem iconName={IconName.personCircle} label="Profile" />
                </Link>
              </>
            )}
            <div className="mt-auto pb-4">
              <AuthButton />
            </div>
=======
            <Link to="/app/hackathons">
              <SidebarNavItem iconName={IconName.medal} label="Hackathons" />
            </Link>
            <Link to="/app/profile">
              <SidebarNavItem iconName={IconName.personCircle} label="Profile" />
            </Link>
>>>>>>> 33196daa
          </SidebarLayoutNavBody>
        </SidebarLayoutNav>
        <SidebarLayoutContent>
          <Home />
        </SidebarLayoutContent>
      </SidebarLayout>
    </SidebarLayoutProvider>
  )
}<|MERGE_RESOLUTION|>--- conflicted
+++ resolved
@@ -1,11 +1,10 @@
 import { SidebarLayout, SidebarLayoutProvider, SidebarLayoutNav, SidebarLayoutNavBody, SidebarLayoutContent, SidebarLayoutNavHeader, SidebarLayoutNavHeaderButton, SidebarNavItem, IconName } from '@0xintuition/buildproof_ui'
-<<<<<<< HEAD
 import { usePrivy } from '@privy-io/react-auth'
 import { Link } from '@remix-run/react'
 
 import { AuthButton } from '../../components/auth-button'
 import buildproofLogo from '../../assets/svg/buildproof-logo.svg'
-import { Home } from '../../pages/Home'
+import { Home } from '../../components/home/Home'
 
 export default function App() {
   const { authenticated, ready } = usePrivy()
@@ -18,15 +17,7 @@
     )
   }
 
-=======
-import { Link } from '@remix-run/react'
-
-import buildproofLogo from '../../assets/svg/buildproof-logo.svg'
-import { Home } from '../../components/home/home'
-
-export default function App() {
->>>>>>> 33196daa
-  return (
+return (
     <SidebarLayoutProvider>
       <SidebarLayout>
         <SidebarLayoutNav>
@@ -41,7 +32,6 @@
             <Link to="/app">
               <SidebarNavItem iconName={IconName.layoutGrid} label="Home" />
             </Link>
-<<<<<<< HEAD
             {authenticated && (
               <>
                 <Link to="/app/submit-project">
@@ -55,14 +45,6 @@
             <div className="mt-auto pb-4">
               <AuthButton />
             </div>
-=======
-            <Link to="/app/hackathons">
-              <SidebarNavItem iconName={IconName.medal} label="Hackathons" />
-            </Link>
-            <Link to="/app/profile">
-              <SidebarNavItem iconName={IconName.personCircle} label="Profile" />
-            </Link>
->>>>>>> 33196daa
           </SidebarLayoutNavBody>
         </SidebarLayoutNav>
         <SidebarLayoutContent>
@@ -71,4 +53,4 @@
       </SidebarLayout>
     </SidebarLayoutProvider>
   )
-}+}
