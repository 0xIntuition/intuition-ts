--- conflicted
+++ resolved
@@ -1,30 +1,4 @@
-<<<<<<< HEAD
 import { VotingPage } from '../../components/vote/VotingPage';
-
-const VotePage = () => {
-    return <VotingPage />;
-=======
-import { useState } from 'react';
-import {
-    ClaimRow,
-    Claim,
-    SegmentedControl,
-    SegmentedControlItem,
-    EmptyStateCard,
-    Pagination,
-    PaginationContent,
-    PaginationItem,
-    PaginationNext,
-    PaginationPrevious,
-    PaginationSummary,
-    PaginationRowSelection,
-    PaginationPageCounter,
-    PaginationFirst,
-    PaginationLast,
-    ClaimPosition,
-    MultiSlider
-} from '@0xintuition/buildproof_ui';
-import { useQuery } from '@tanstack/react-query';
 import { json, LoaderFunctionArgs } from '@remix-run/node';
 import { useLoaderData } from '@remix-run/react';
 import { requireUser } from '@server/auth';
@@ -33,73 +7,7 @@
 // Constants
 const TAG_PREDICATE_ID = 4; // for dev environment
 const DEFAULT_PAGE_SIZE = 50;
-const DEADHEAD_LABEL = "Deadhead";
 const TOP_WEB3_TOOLING_LABEL = "Top Web3 Developer Tooling";
-
-interface VoteItem {
-    id: string;
-    numPositionsFor: number;
-    numPositionsAgainst: number;
-    totalTVL: string;
-    tvlFor: string;
-    tvlAgainst: string;
-    currency: string;
-    subject: string;
-    predicate: string;
-    object: string;
-    votesCount: number;
-    totalEth: number;
-    userPosition?: string;
-    positionDirection?: "for" | "against";
-}
-
-interface Triple {
-    id: string;
-    vault_id: string;
-    counter_vault_id: string;
-    subject: {
-        id: string;
-        vault_id: string;
-        label: string | null;
-        image: string | null;
-    };
-    predicate: {
-        id: string;
-        vault_id: string;
-        label: string | null;
-        image: string | null;
-    };
-    object: {
-        id: string;
-        vault_id: string;
-        label: string | null;
-        image: string | null;
-    };
-    vault: {
-        total_shares: string;
-        position_count: number;
-        positions: Array<{
-            account: {
-                id: string;
-                label: string | null;
-                image: string | null;
-            };
-            shares: string;
-        }>;
-    } | null;
-    counter_vault: {
-        total_shares: string;
-        position_count: number;
-        positions: Array<{
-            account: {
-                id: string;
-                label: string | null;
-                image: string | null;
-            };
-            shares: string;
-        }>;
-    } | null;
-}
 
 export async function loader({ request }: LoaderFunctionArgs) {
     try {
@@ -117,12 +25,8 @@
     }
 }
 
-const VotingPage = () => {
+const VotePage = () => {
     const { userAddress, predicateId } = useLoaderData<typeof loader>();
-    const [selectedTab, setSelectedTab] = useState('voting');
-    const [currentPage, setCurrentPage] = useState(1);
-    const [rowsPerPage, setRowsPerPage] = useState(10);
-    const [sliderValues, setSliderValues] = useState<{ [key: string]: number }>({});
 
     // Fetch triples data using GraphQL
     const {
@@ -146,33 +50,6 @@
         }
     );
 
-    console.log('Query parameters:', {
-        predicateId,
-        objectLabel: TOP_WEB3_TOOLING_LABEL,
-        userAddress,
-        limit: DEFAULT_PAGE_SIZE
-    });
-
-    console.log('Query where clause:', {
-        _and: [
-            { predicate_id: { _eq: predicateId } },
-            { object: { label: { _eq: TOP_WEB3_TOOLING_LABEL } } }
-        ]
-    });
-
-    console.log('Triples data received:', triplesData);
-    console.log('Triples array:', triplesData?.triples);
-    if (triplesData?.triples) {
-        console.log('Found claims:', triplesData.triples.map(t => ({
-            id: t.id,
-            subject: { id: t.subject.id, label: t.subject.label },
-            object: { id: t.object.id, label: t.object.label },
-            vault_id: t.vault_id,
-            voteCount: t.vault?.position_count || 0,
-            totalShares: t.vault?.total_shares || '0'
-        })));
-    }
-
     // Loading state
     if (isLoading) {
         return <div className="p-4">Loading triples data...</div>;
@@ -187,150 +64,7 @@
         );
     }
 
-    // Transform the data into the format we need
-    const data: VoteItem[] = triplesData?.triples?.map((triple: any) => {
-        const userVaultPosition = triple.vault?.positions?.[0];
-        const userCounterVaultPosition = triple.counter_vault?.positions?.[0];
-
-        return {
-            id: triple.id,
-            numPositionsFor: triple.vault?.position_count ?? 0,
-            numPositionsAgainst: triple.counter_vault?.position_count ?? 0,
-            totalTVL: (Number(triple.vault?.total_shares ?? 0) + Number(triple.counter_vault?.total_shares ?? 0)).toString(),
-            tvlFor: triple.vault?.total_shares ?? '0',
-            tvlAgainst: triple.counter_vault?.total_shares ?? '0',
-            currency: 'ETH',
-            subject: triple.subject?.label ?? '',
-            predicate: triple.predicate?.label ?? '',
-            object: triple.object?.label ?? '',
-            votesCount: (triple.vault?.position_count ?? 0) + (triple.counter_vault?.position_count ?? 0),
-            totalEth: Number(triple.vault?.total_shares ?? 0) + Number(triple.counter_vault?.total_shares ?? 0),
-            userPosition: userVaultPosition?.shares ?? userCounterVaultPosition?.shares ?? undefined,
-            positionDirection: userVaultPosition ? "for" :
-                userCounterVaultPosition ? "against" :
-                    undefined
-        };
-    }) || [];
-
-    // Calculate pagination indices
-    const startIndex = (currentPage - 1) * rowsPerPage;
-    const endIndex = startIndex + rowsPerPage;
-    const currentItems = data.slice(startIndex, endIndex);
-    const totalPages = Math.ceil(data.length / rowsPerPage);
-
-    // Prepare slider data
-    const sliders = data.map(item => ({
-        id: item.id,
-        projectName: item.subject,
-        votesCount: item.votesCount,
-        totalEth: item.totalEth,
-        value: sliderValues[item.id] || 0,
-        onChange: (value: number) => {
-            setSliderValues(prev => ({
-                ...prev,
-                [item.id]: value
-            }));
-        }
-    }));
-
-    const tabs = [
-        { value: 'overview', label: 'Overview' },
-        { value: 'voting', label: 'Voting' },
-        { value: 'results', label: 'Results' },
-    ];
-
-    return (
-        <div className="max-w-4xl mx-auto p-4 space-y-6">
-            <SegmentedControl>
-                {tabs.map((tab, index) => (
-                    <SegmentedControlItem
-                        key={index}
-                        isActive={selectedTab === tab.value}
-                        onClick={() => setSelectedTab(tab.value)}
-                    >
-                        {tab.label}
-                    </SegmentedControlItem>
-                ))}
-            </SegmentedControl>
-
-            <EmptyStateCard
-                title="How to Vote"
-                message="Use the sliders to allocate your voting power. Positive values support a project, negative values oppose it. The total absolute values cannot exceed 100%."
-                className="mb-6"
-            />
-
-            <div className="bg-card rounded-lg p-6 mb-6">
-                <h2 className="text-lg font-semibold mb-4">Vote Distribution</h2>
-                <MultiSlider sliders={sliders} />
-            </div>
-
-            <div className="space-y-4">
-                {currentItems.map((item) => (
-                    <ClaimRow
-                        key={item.id}
-                        numPositionsFor={item.numPositionsFor}
-                        numPositionsAgainst={item.numPositionsAgainst}
-                        totalTVL={item.totalTVL}
-                        tvlFor={item.tvlFor}
-                        tvlAgainst={item.tvlAgainst}
-                        currency={item.currency}
-                        userPosition={item.userPosition}
-                        positionDirection={item.positionDirection}
-                        onStakeForClick={() => console.log('Vote FOR project', item.subject)}
-                        onStakeAgainstClick={() => console.log('Vote AGAINST project', item.subject)}
-                    >
-                        <Claim
-                            subject={{ variant: 'non-user', label: item.subject }}
-                            predicate={{ variant: 'non-user', label: item.predicate }}
-                            object={{ variant: 'non-user', label: item.object }}
-                        />
-                    </ClaimRow>
-                ))}
-            </div>
-
-            <Pagination className="flex w-[800px] justify-between">
-                <PaginationSummary totalEntries={data.length} label="claims" />
-                <div className="flex">
-                    <PaginationRowSelection
-                        defaultValue={rowsPerPage.toString()}
-                        onValueChange={(value) => setRowsPerPage(Number(value))}
-                    />
-                    <PaginationPageCounter currentPage={currentPage} totalPages={totalPages} />
-                    <PaginationContent>
-                        <PaginationItem>
-                            <PaginationFirst
-                                href="#"
-                                disabled={currentPage === 1}
-                                onClick={() => setCurrentPage(1)}
-                            />
-                        </PaginationItem>
-                        <PaginationItem>
-                            <PaginationPrevious
-                                href="#"
-                                disabled={currentPage === 1}
-                                onClick={() => setCurrentPage(currentPage - 1)}
-                            />
-                        </PaginationItem>
-                        <PaginationItem>
-                            <PaginationNext
-                                href="#"
-                                disabled={currentPage === totalPages}
-                                onClick={() => setCurrentPage(currentPage + 1)}
-                            />
-                        </PaginationItem>
-                        <PaginationItem>
-                            <PaginationLast
-                                href="#"
-                                disabled={currentPage === totalPages}
-                                onClick={() => setCurrentPage(totalPages)}
-                            />
-                        </PaginationItem>
-                    </PaginationContent>
-                </div>
-            </Pagination>
-        </div>
-    );
->>>>>>> 5456a4af
+    return <VotingPage triplesData={triplesData} userAddress={userAddress} />;
 };
 
 export default VotePage; 