--- conflicted
+++ resolved
@@ -459,10 +459,7 @@
 
       // Reset points awarded state first
       setHasAwardedPoints(false)
-<<<<<<< HEAD
       setHasExistingCompletion(false)
-=======
->>>>>>> 3f6ac4b5
 
       startTransition(() => {
         setSteps((prev) => {
@@ -520,21 +517,16 @@
       logger('Award points response:', data)
 
       if (!response.ok) {
-<<<<<<< HEAD
         const errorData = data
         logger('Award points request failed:', {
           status: response.status,
           errorData,
         })
-=======
-        const errorData = await response.json().catch(() => null)
->>>>>>> 3f6ac4b5
         const error =
           errorData?.error ||
           errorData?.details ||
           `Failed to award points: ${response.status}`
         throw new Error(error)
-<<<<<<< HEAD
       }
 
       if (!data.success) {
@@ -542,17 +534,6 @@
       }
 
       logger('Successfully awarded points')
-=======
-      }
-
-      const data = await response.json()
-      if (!data.success) {
-        throw new Error(data.error || 'Failed to award points')
-      }
-
-      // Set points awarded state before invalidating queries
-      setHasAwardedPoints(true)
->>>>>>> 3f6ac4b5
 
       // Invalidate relevant queries
       logger('Invalidating queries...')
@@ -575,11 +556,7 @@
 
       return true
     } catch (error) {
-<<<<<<< HEAD
       logger('Error in awardPoints:', error)
-=======
-      setHasAwardedPoints(false)
->>>>>>> 3f6ac4b5
       return false
     } finally {
       setIsLoading(false)
@@ -702,11 +679,7 @@
                 }
               }}
             >
-<<<<<<< HEAD
               <div className="flex-1">
-=======
-              <div className="flex-1 overflow-y-auto">
->>>>>>> 3f6ac4b5
                 <div
                   className={`transition-all duration-150 ease-in-out ${
                     isTransitioning
