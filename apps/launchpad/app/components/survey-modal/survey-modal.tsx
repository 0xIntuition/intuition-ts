import {
  startTransition,
  useCallback,
  useEffect,
  useRef,
  useState,
} from 'react'

import {
  Dialog,
  DialogContent,
  DialogFooter,
  StepIndicator,
} from '@0xintuition/1ui'
import { useGetAtomsQuery, useGetListDetailsQuery } from '@0xintuition/graphql'

import logger from '@lib/utils/logger'
import { usePrivy } from '@privy-io/react-auth'
import { useLocation, useNavigate } from '@remix-run/react'
import { useQuery, useQueryClient } from '@tanstack/react-query'
import { TripleType } from 'app/types'
import { ClientOnly } from 'remix-utils/client-only'

import { TransactionStateType } from '../../types/transaction'
import { CreateStep } from './create-step'
import { RewardStep } from './reward-step'
import { SignalStep } from './signal-step'
import { TopicsStep } from './topics-step'
import {
  NewAtomMetadata,
  OnboardingModalProps,
  OnboardingState,
  Step,
  StepId,
  STEPS,
  Topic,
} from './types'

const STORAGE_KEY = 'onboarding-progress'

const STEPS_CONFIG: Step[] = [
  { id: STEPS.TOPICS, label: 'Select', status: 'current' },
  { id: STEPS.CREATE, label: 'Create', status: 'upcoming' },
  { id: STEPS.SIGNAL, label: 'Signal', status: 'upcoming' },
  { id: STEPS.REWARD, label: 'Reward', status: 'upcoming' },
]

const INITIAL_STATE: OnboardingState = {
  currentStep: STEPS.TOPICS,
  ticks: 1,
  showCreateStep: false,
}

interface StepTransition {
  isTransitioning: boolean
  handleTransition: (
    updateFn: (prev: OnboardingState) => OnboardingState,
  ) => void
  resetTransition: () => void
}

/**
 * Custom hook to manage step transitions with proper cleanup
 */
const useStepTransition = (
  setState: React.Dispatch<React.SetStateAction<OnboardingState>>,
): StepTransition => {
  const [isTransitioning, setIsTransitioning] = useState(false)
  const timeoutRef = useRef<number>()
  const rafRef = useRef<number>()
  const updateFnRef = useRef<
    ((prev: OnboardingState) => OnboardingState) | null
  >(null)

  const handleTransition = useCallback(
    (updateFn: (prev: OnboardingState) => OnboardingState) => {
<<<<<<< HEAD
=======
      logger('Starting transition with update function')

>>>>>>> 0d2fba86
      // Store the update function for later
      updateFnRef.current = updateFn
      setIsTransitioning(true)

      // Wait for fade out before updating state
      rafRef.current = requestAnimationFrame(() => {
<<<<<<< HEAD
        timeoutRef.current = window.setTimeout(() => {
=======
        logger('RAF callback triggered')
        timeoutRef.current = window.setTimeout(() => {
          logger('Timeout callback triggered')
>>>>>>> 0d2fba86
          if (!updateFnRef.current) {
            logger('Error: Update function is null during transition')
            setIsTransitioning(false)
            return
          }

          try {
            // Update state after fade out
            setState((prevState) => {
              if (!prevState) {
                logger('Error: Previous state is null during transition')
                return INITIAL_STATE
              }
              const newState = updateFnRef.current!(prevState)
<<<<<<< HEAD
=======
              logger('State updated:', { prevState, newState })
>>>>>>> 0d2fba86
              return newState
            })
          } catch (error) {
            logger('Error during state update:', error)
            setIsTransitioning(false)
            return
          }

          updateFnRef.current = null

          // Wait a frame before starting fade in
          rafRef.current = requestAnimationFrame(() => {
<<<<<<< HEAD
=======
            logger('Final RAF callback triggered')
>>>>>>> 0d2fba86
            setIsTransitioning(false)
          })
        }, 150) // Match the CSS transition duration
      })
    },
    [setState],
  )

  const resetTransition = useCallback(() => {
<<<<<<< HEAD
=======
    logger('Resetting transition')
>>>>>>> 0d2fba86
    setIsTransitioning(false)
    updateFnRef.current = null
    if (timeoutRef.current) {
      clearTimeout(timeoutRef.current)
    }
    if (rafRef.current) {
      cancelAnimationFrame(rafRef.current)
    }
  }, [])

  // Cleanup timeouts and animation frames
  useEffect(() => {
    return () => {
<<<<<<< HEAD
=======
      logger('Cleaning up transition effects')
>>>>>>> 0d2fba86
      resetTransition()
    }
  }, [resetTransition])

  return { isTransitioning, handleTransition, resetTransition }
}

export function OnboardingModal({
  isOpen,
  onClose,
  predicateId,
  objectId,
  question,
}: OnboardingModalProps) {
  const queryClient = useQueryClient()
  const { user: privyUser } = usePrivy()
  const userWallet = privyUser?.wallet?.address

  const [state, setState] = useState<OnboardingState>(INITIAL_STATE)
  const [topics, setTopics] = useState<Topic[]>([])
  const [isLoading, setIsLoading] = useState(false)
  const [searchTerm, setSearchTerm] = useState('')
  const [steps, setSteps] = useState<Step[]>(STEPS_CONFIG)
  const [txState, setTxState] = useState<TransactionStateType>()
  const [subjectId, setSubjectId] = useState<string>()

  const transition = useStepTransition(setState)
  const { isTransitioning, handleTransition, resetTransition } = transition
  const navigate = useNavigate()
  const location = useLocation()

  const { data: currentEpoch } = useQuery({
    queryKey: ['current-epoch'],
    queryFn: async () => {
      const response = await fetch('/resources/get-current-epoch')
      const data = await response.json()
      if (!response.ok) {
        throw new Error(data.error || 'Failed to fetch current epoch')
      }
      return data.epoch
    },
  })

  const { data: listData, isLoading: isLoadingList } = useGetListDetailsQuery(
    {
      tagPredicateId: predicateId,
      globalWhere: {
        subject: {
          label: {
            _ilike: searchTerm ? `%${searchTerm}%` : undefined,
          },
        },
        predicate_id: {
          _eq: predicateId,
        },
        object_id: {
          _eq: objectId,
        },
      },
    },
    {
      queryKey: [
        'get-list-details',
        {
          predicateId,
          objectId,
          searchTerm,
        },
      ],
    },
  )

  const { data: atomsData, isLoading: isSearching } = useGetAtomsQuery(
    {
      where: {
        label: { _ilike: searchTerm ? `%${searchTerm}%` : undefined },
      },
      limit: 25,
      orderBy: {
        vault: {
          position_count: 'desc',
        },
      },
    },
    {
      queryKey: ['atoms', searchTerm],
      enabled: Boolean(searchTerm),
    },
  )

  useEffect(() => {
    if (isOpen) {
      setState(INITIAL_STATE)
      setSearchTerm('')
      resetTransition()

      queryClient.refetchQueries({
        queryKey: [
          'get-list-details',
          {
            predicateId,
            objectId,
            searchTerm: '',
          },
        ],
      })

      document.body.style.paddingRight = 'var(--removed-body-scroll-bar-size)'
      document.body.style.overflow = 'hidden'
    } else {
      document.body.style.paddingRight = ''
      document.body.style.overflow = ''

      const timer = setTimeout(() => {
        setState(INITIAL_STATE)
        setSearchTerm('')
        resetTransition()
      }, 300) // Animation duration

      return () => clearTimeout(timer)
    }
  }, [isOpen, queryClient, predicateId, objectId, resetTransition])

  useEffect(() => {
    if (!listData?.globalTriples) {
      return
    }

    const newTopics = listData.globalTriples.map((triple) => ({
      id: triple.subject.vault_id,
      name: triple.subject.label ?? '',
      image: triple.subject.image ?? undefined,
      triple: triple as TripleType,
      selected: false,
    }))
    setTopics(newTopics)

    setSteps((prev) => {
      if (newTopics.length > 0) {
        return prev.filter((step) => step.id !== STEPS.CREATE)
      }
      return prev
    })

    return () => {
      setTopics([])
    }
  }, [listData?.globalTriples])

  useEffect(() => {
    localStorage.setItem(STORAGE_KEY, JSON.stringify({ state, topics }))
  }, [state, topics])

<<<<<<< HEAD
  const handleTopicSelect = (id: string) => {
    // First check if this atom exists in topics list
    const existingTopic = topics.find((t) => t.id === id)
    if (existingTopic) {
      // Use existing topic with its triple
      setTopics((prev) =>
        prev.map((t) => ({
          ...t,
          selected: t.id === id,
        })),
      )
      handleTransition((prev) => ({
        ...prev,
        selectedTopic: existingTopic,
        currentStep: STEPS.SIGNAL,
        newAtomMetadata: undefined, // Ensure we clear any existing newAtomMetadata
      }))
      updateStepStatus(STEPS.TOPICS, 'completed')
      updateStepStatus(STEPS.SIGNAL, 'current')
      return
    }

    // If we get here, this is a new atom from search results
    if (searchTerm) {
      const selectedAtom = atomsData?.atoms?.find(
        (atom) => atom.vault_id === id,
      )
      if (selectedAtom) {
        // Create a new topic
        const newTopic: Topic = {
          id: selectedAtom.vault_id,
          name: selectedAtom.label ?? '',
          image: selectedAtom.image ?? undefined,
          selected: true,
          triple: undefined,
        }

        setTopics((prev) => [
          ...prev.map((t) => ({ ...t, selected: false })),
          newTopic,
        ])

        // Set up metadata for triple creation since this is a new atom
        const metadata: NewAtomMetadata = {
          name: selectedAtom.label ?? '',
          image: selectedAtom.image ?? undefined,
          vaultId: selectedAtom.vault_id,
        }

        handleTransition((prev) => ({
          ...prev,
          selectedTopic: newTopic,
          newAtomMetadata: metadata,
          currentStep: STEPS.SIGNAL,
        }))

        updateStepStatus(STEPS.TOPICS, 'completed')
        updateStepStatus(STEPS.SIGNAL, 'current')
      }
    }
  }

=======
>>>>>>> 0d2fba86
  const handleNext = useCallback(() => {
    if (state.currentStep === STEPS.TOPICS) {
      const selectedTopic = topics.find((topic) => topic.selected)
      if (selectedTopic) {
        handleTransition((prev) => ({
          ...prev,
          selectedTopic,
          currentStep: STEPS.SIGNAL,
        }))
        updateStepStatus(STEPS.TOPICS, 'completed')
        updateStepStatus(STEPS.SIGNAL, 'current')
      }
    } else if (state.currentStep === STEPS.CREATE) {
      handleTransition((prev) => ({
        ...prev,
        currentStep: STEPS.SIGNAL,
      }))
      updateStepStatus(STEPS.CREATE, 'completed')
      updateStepStatus(STEPS.SIGNAL, 'current')
    }
  }, [state.currentStep, topics, handleTransition])

  const handleBack = useCallback(() => {
    if (state.currentStep === STEPS.SIGNAL) {
      const previousStep = state.showCreateStep ? STEPS.CREATE : STEPS.TOPICS
      handleTransition((prev) => ({
        ...prev,
        currentStep: previousStep,
      }))
      updateStepStatus(previousStep, 'current')
      updateStepStatus(STEPS.SIGNAL, 'upcoming')

      if (previousStep === STEPS.TOPICS) {
        setSearchTerm('')
        queryClient.refetchQueries({
          queryKey: [
            'get-list-details',
            {
              predicateId,
              objectId,
              searchTerm: '',
            },
          ],
        })
      }
    } else if (state.currentStep === STEPS.CREATE) {
      handleTransition((prev) => ({
        ...prev,
        currentStep: STEPS.TOPICS,
      }))
      updateStepStatus(STEPS.TOPICS, 'current')
      updateStepStatus(STEPS.CREATE, 'upcoming')

      setSearchTerm('')
      queryClient.refetchQueries({
        queryKey: [
          'get-list-details',
          {
            predicateId,
            objectId,
            searchTerm: '',
          },
        ],
      })
    }
  }, [
    state.currentStep,
    state.showCreateStep,
    handleTransition,
    queryClient,
    predicateId,
    objectId,
  ])

  const updateStepStatus = useCallback(
    (stepId: StepId, status: Step['status']) => {
      setSteps((prev) =>
        prev.map((step) => (step.id === stepId ? { ...step, status } : step)),
      )
    },
    [],
  )

  const handleStepClick = useCallback(
    (stepId: StepId) => {
      const clickedStep = steps.find((s) => s.id === stepId)
      if (clickedStep?.status === 'completed') {
        handleTransition((prev) => ({
          ...prev,
          currentStep: stepId,
        }))

        setSteps((prev) =>
          prev.map((step) => {
            if (step.id === stepId) {
              return { ...step, status: 'current' }
            }
            if (step.id === state.currentStep) {
              return { ...step, status: 'upcoming' }
            }
            return step
          }),
        )
      }
    },
    [steps, state.currentStep, handleTransition],
  )

  const onStakingSuccess = useCallback(
    (subject_id: string) => {
      startTransition(() => {
        setSteps((prev) => {
          const newSteps = prev.map((step) => {
            if (step.id === STEPS.SIGNAL) {
              return { ...step, status: 'completed' as const }
            }
            if (step.id === STEPS.REWARD) {
              return { ...step, status: 'current' as const }
            }
            return step
          })
          return newSteps
        })

        handleTransition((prev) => ({
          ...prev,
          currentStep: STEPS.REWARD,
        }))

        setSubjectId(subject_id)
      })

      if (!userWallet) {
        logger('Missing userWallet')
        return
      }
    },
    [handleTransition, userWallet],
  )

  const awardPoints = async (accountId: string): Promise<boolean> => {
    try {
      setIsLoading(true)
      const formData = new FormData()
      formData.append('accountId', accountId)
      formData.append('questionId', question.id?.toString() ?? '')
      formData.append('epochId', currentEpoch?.id?.toString() ?? '')
<<<<<<< HEAD
      formData.append(
        'pointAwardAmount',
        question.point_award_amount?.toString() ?? '',
      ) // TODO: Get from question data
=======
      formData.append('pointAwardAmount', '200') // TODO: Get from question data
>>>>>>> 0d2fba86
      formData.append('subjectId', subjectId ?? '')

      const response = await fetch('/actions/reward-question-points', {
        method: 'POST',
        body: formData,
      })

      if (!response.ok) {
        throw new Error('Failed to award points')
      }

      // Invalidate relevant queries
      await Promise.all([
        queryClient.invalidateQueries({
          queryKey: [
            'question-completion',
            accountId.toLowerCase(),
            question.id,
          ],
        }),
        queryClient.invalidateQueries({
          queryKey: [
            'epoch-progress',
            accountId.toLowerCase(),
            currentEpoch?.id,
          ],
        }),
      ])

      return true
    } catch (error) {
      logger('Error awarding points:', error)
      return false
    } finally {
      setIsLoading(false)
    }
  }

  const handleClose = useCallback(() => {
    const isFlowComplete =
      state.currentStep === STEPS.REWARD &&
      txState?.status === 'complete' &&
      !isLoading // Only consider complete if not still loading
<<<<<<< HEAD

    // Only close if we're not in the reward step or points have been awarded
    if (state.currentStep !== STEPS.REWARD || (isFlowComplete && userWallet)) {
      onClose()

      // Reduced from 300ms to 150ms to match transition duration
      setTimeout(() => {
        setState(INITIAL_STATE)
        setSteps(STEPS_CONFIG)
        resetTransition()

        if (isFlowComplete && question?.id && currentEpoch?.id) {
          const targetPath = `/quests/questions/${currentEpoch.id}/${question.id}`
          if (location.pathname !== targetPath) {
            navigate(targetPath)
          }
        }
      }, 150)
    }
  }, [
    state.currentStep,
    txState?.status,
    isLoading,
    userWallet,
    onClose,
    resetTransition,
    question?.id,
    currentEpoch?.id,
    location.pathname,
    navigate,
  ])

  const onCreationSuccess = (metadata: NewAtomMetadata) => {
    // Ensure we have valid state before transition
    if (!state) {
      logger('Error: State is null in onCreationSuccess')
      return
    }

    handleTransition((prev) => {
=======

    // Only close if we're not in the reward step or points have been awarded
    if (state.currentStep !== STEPS.REWARD || (isFlowComplete && userWallet)) {
      onClose()

      // Reduced from 300ms to 150ms to match transition duration
      setTimeout(() => {
        setState(INITIAL_STATE)
        setSteps(STEPS_CONFIG)
        resetTransition()

        if (isFlowComplete && question?.id && currentEpoch?.id) {
          const targetPath = `/quests/questions/${currentEpoch.id}/${question.id}`
          if (location.pathname !== targetPath) {
            navigate(targetPath)
          }
        }
      }, 150)
    }
  }, [
    state.currentStep,
    txState?.status,
    isLoading,
    userWallet,
    onClose,
    resetTransition,
    question?.id,
    currentEpoch?.id,
    location.pathname,
    navigate,
  ])

  const onCreationSuccess = (metadata: NewAtomMetadata) => {
    logger('Creation success called with metadata:', metadata)

    // Ensure we have valid state before transition
    if (!state) {
      logger('Error: State is null in onCreationSuccess')
      return
    }

    handleTransition((prev) => {
      logger('Transitioning from state:', prev)
>>>>>>> 0d2fba86
      const newState = {
        ...prev,
        currentStep: STEPS.SIGNAL,
        newAtomMetadata: metadata,
        selectedTopic: {
          id: metadata.vaultId,
          name: metadata.name,
          image: metadata.image,
          selected: true,
          triple: listData?.globalTriples[0] as TripleType,
        },
      }
<<<<<<< HEAD
=======
      logger('New state after transition:', newState)
>>>>>>> 0d2fba86
      return newState
    })

    setSubjectId(metadata.vaultId)
    updateStepStatus(STEPS.CREATE, 'completed')
    updateStepStatus(STEPS.SIGNAL, 'current')
  }

  const handleCreateClick = useCallback(() => {
    setSteps((prev) => {
      const createStep = STEPS_CONFIG.find((step) => step.id === STEPS.CREATE)
      if (!prev.some((step) => step.id === STEPS.CREATE) && createStep) {
        const topicsIndex = prev.findIndex((step) => step.id === STEPS.TOPICS)
        return [
          ...prev.slice(0, topicsIndex + 1),
          createStep,
          ...prev.slice(topicsIndex + 1),
        ]
      }
      return prev
    })

    handleTransition((prev) => ({
      ...prev,
      currentStep: STEPS.CREATE,
      showCreateStep: true,
    }))

    updateStepStatus(STEPS.TOPICS, 'completed')
    updateStepStatus(STEPS.CREATE, 'current')
  }, [handleTransition])

  // Add error boundary logging
  useEffect(() => {
    if (!state) {
      logger('Error: State is null after initialization')
    }
  }, [state])

  // Track transitions
  useEffect(() => {
    logger('Transition state changed:', { isTransitioning })
  }, [isTransitioning])

  // Track step changes
  useEffect(() => {
    logger('Steps changed:', steps)
  }, [steps])

  return (
    <ClientOnly>
      {() => {
        // Safeguard against null state
        if (!state) {
          logger('Error: Attempting to render with null state')
          return null
        }

        return (
          <Dialog open={isOpen} onOpenChange={handleClose}>
            <DialogContent className="p-0 bg-gradient-to-br from-[#060504] to-[#101010] md:max-w-[720px] w-full border-none">
              <div
                className={`transition-all duration-150 ease-in-out ${
                  isTransitioning
                    ? 'opacity-0 translate-y-1'
                    : 'opacity-100 translate-y-0'
                }`}
              >
                {state.currentStep === STEPS.TOPICS && (
                  <TopicsStep
                    topics={topics}
                    isLoadingList={isLoadingList}
<<<<<<< HEAD
                    onToggleTopic={handleTopicSelect}
                    onCreateClick={handleCreateClick}
                    question={question}
                    searchTerm={searchTerm}
                    setSearchTerm={setSearchTerm}
                    atomsData={atomsData}
                    isSearching={isSearching}
=======
                    onToggleTopic={toggleTopic}
                    onSearchChange={handleSearchChange}
                    onCreateClick={handleCreateClick}
                    question={question}
>>>>>>> 0d2fba86
                  />
                )}

                {state.currentStep === STEPS.CREATE && (
                  <CreateStep
                    onCreationSuccess={onCreationSuccess}
                    initialName={searchTerm}
                  />
                )}

                {state.currentStep === STEPS.SIGNAL && state.selectedTopic && (
                  <SignalStep
                    selectedTopic={state.selectedTopic}
                    newAtomMetadata={state.newAtomMetadata}
                    predicateId={predicateId}
                    objectId={objectId}
                    setTxState={setTxState}
                    onStakingSuccess={onStakingSuccess}
                    isLoading={isLoading}
                    setIsLoading={setIsLoading}
                  />
                )}

                {state.currentStep === STEPS.REWARD && state.selectedTopic && (
                  <RewardStep
                    isOpen={state.currentStep === STEPS.REWARD}
                    selectedTopic={state.selectedTopic}
                    newAtomMetadata={state.newAtomMetadata}
                    txHash={txState?.txHash}
                    userWallet={userWallet}
                    awardPoints={awardPoints}
                    questionId={question?.id}
                    epochId={currentEpoch?.id}
                  />
                )}
              </div>
              <DialogFooter className="w-full items-center">
                <div className="flex flex-row justify-between px-5 py-5 w-full rounded-b-xl bg-[#0A0A0A]">
                  <StepIndicator<StepId>
                    steps={steps}
                    onStepClick={handleStepClick}
                    showNavigation
                    onNext={
                      state.currentStep !== STEPS.REWARD
                        ? handleNext
                        : state.currentStep === STEPS.REWARD
                          ? handleClose
                          : undefined
                    }
                    onBack={
                      state.currentStep === STEPS.SIGNAL ||
                      state.currentStep === STEPS.CREATE
                        ? handleBack
                        : undefined
                    }
                    disableNext={
                      state.currentStep === STEPS.TOPICS
                        ? !topics.some((t) => t.selected)
                        : state.currentStep === STEPS.SIGNAL
                          ? txState?.status !== 'complete'
                          : state.currentStep === STEPS.CREATE
                    }
                    disableBack={
                      isLoading ||
                      (txState?.status && txState?.status !== 'idle')
                    }
                    customNextButton={
                      state.currentStep === STEPS.REWARD
                        ? { content: 'Finish' }
                        : undefined
                    }
                  />
                </div>
              </DialogFooter>
            </DialogContent>
          </Dialog>
        )
      }}
    </ClientOnly>
  )
}<|MERGE_RESOLUTION|>--- conflicted
+++ resolved
@@ -74,24 +74,13 @@
 
   const handleTransition = useCallback(
     (updateFn: (prev: OnboardingState) => OnboardingState) => {
-<<<<<<< HEAD
-=======
-      logger('Starting transition with update function')
-
->>>>>>> 0d2fba86
       // Store the update function for later
       updateFnRef.current = updateFn
       setIsTransitioning(true)
 
       // Wait for fade out before updating state
       rafRef.current = requestAnimationFrame(() => {
-<<<<<<< HEAD
         timeoutRef.current = window.setTimeout(() => {
-=======
-        logger('RAF callback triggered')
-        timeoutRef.current = window.setTimeout(() => {
-          logger('Timeout callback triggered')
->>>>>>> 0d2fba86
           if (!updateFnRef.current) {
             logger('Error: Update function is null during transition')
             setIsTransitioning(false)
@@ -106,10 +95,6 @@
                 return INITIAL_STATE
               }
               const newState = updateFnRef.current!(prevState)
-<<<<<<< HEAD
-=======
-              logger('State updated:', { prevState, newState })
->>>>>>> 0d2fba86
               return newState
             })
           } catch (error) {
@@ -122,10 +107,6 @@
 
           // Wait a frame before starting fade in
           rafRef.current = requestAnimationFrame(() => {
-<<<<<<< HEAD
-=======
-            logger('Final RAF callback triggered')
->>>>>>> 0d2fba86
             setIsTransitioning(false)
           })
         }, 150) // Match the CSS transition duration
@@ -135,10 +116,6 @@
   )
 
   const resetTransition = useCallback(() => {
-<<<<<<< HEAD
-=======
-    logger('Resetting transition')
->>>>>>> 0d2fba86
     setIsTransitioning(false)
     updateFnRef.current = null
     if (timeoutRef.current) {
@@ -152,10 +129,6 @@
   // Cleanup timeouts and animation frames
   useEffect(() => {
     return () => {
-<<<<<<< HEAD
-=======
-      logger('Cleaning up transition effects')
->>>>>>> 0d2fba86
       resetTransition()
     }
   }, [resetTransition])
@@ -309,7 +282,6 @@
     localStorage.setItem(STORAGE_KEY, JSON.stringify({ state, topics }))
   }, [state, topics])
 
-<<<<<<< HEAD
   const handleTopicSelect = (id: string) => {
     // First check if this atom exists in topics list
     const existingTopic = topics.find((t) => t.id === id)
@@ -372,8 +344,6 @@
     }
   }
 
-=======
->>>>>>> 0d2fba86
   const handleNext = useCallback(() => {
     if (state.currentStep === STEPS.TOPICS) {
       const selectedTopic = topics.find((topic) => topic.selected)
@@ -521,14 +491,10 @@
       formData.append('accountId', accountId)
       formData.append('questionId', question.id?.toString() ?? '')
       formData.append('epochId', currentEpoch?.id?.toString() ?? '')
-<<<<<<< HEAD
       formData.append(
         'pointAwardAmount',
         question.point_award_amount?.toString() ?? '',
       ) // TODO: Get from question data
-=======
-      formData.append('pointAwardAmount', '200') // TODO: Get from question data
->>>>>>> 0d2fba86
       formData.append('subjectId', subjectId ?? '')
 
       const response = await fetch('/actions/reward-question-points', {
@@ -572,7 +538,6 @@
       state.currentStep === STEPS.REWARD &&
       txState?.status === 'complete' &&
       !isLoading // Only consider complete if not still loading
-<<<<<<< HEAD
 
     // Only close if we're not in the reward step or points have been awarded
     if (state.currentStep !== STEPS.REWARD || (isFlowComplete && userWallet)) {
@@ -613,51 +578,6 @@
     }
 
     handleTransition((prev) => {
-=======
-
-    // Only close if we're not in the reward step or points have been awarded
-    if (state.currentStep !== STEPS.REWARD || (isFlowComplete && userWallet)) {
-      onClose()
-
-      // Reduced from 300ms to 150ms to match transition duration
-      setTimeout(() => {
-        setState(INITIAL_STATE)
-        setSteps(STEPS_CONFIG)
-        resetTransition()
-
-        if (isFlowComplete && question?.id && currentEpoch?.id) {
-          const targetPath = `/quests/questions/${currentEpoch.id}/${question.id}`
-          if (location.pathname !== targetPath) {
-            navigate(targetPath)
-          }
-        }
-      }, 150)
-    }
-  }, [
-    state.currentStep,
-    txState?.status,
-    isLoading,
-    userWallet,
-    onClose,
-    resetTransition,
-    question?.id,
-    currentEpoch?.id,
-    location.pathname,
-    navigate,
-  ])
-
-  const onCreationSuccess = (metadata: NewAtomMetadata) => {
-    logger('Creation success called with metadata:', metadata)
-
-    // Ensure we have valid state before transition
-    if (!state) {
-      logger('Error: State is null in onCreationSuccess')
-      return
-    }
-
-    handleTransition((prev) => {
-      logger('Transitioning from state:', prev)
->>>>>>> 0d2fba86
       const newState = {
         ...prev,
         currentStep: STEPS.SIGNAL,
@@ -670,10 +590,6 @@
           triple: listData?.globalTriples[0] as TripleType,
         },
       }
-<<<<<<< HEAD
-=======
-      logger('New state after transition:', newState)
->>>>>>> 0d2fba86
       return newState
     })
 
@@ -746,7 +662,6 @@
                   <TopicsStep
                     topics={topics}
                     isLoadingList={isLoadingList}
-<<<<<<< HEAD
                     onToggleTopic={handleTopicSelect}
                     onCreateClick={handleCreateClick}
                     question={question}
@@ -754,12 +669,6 @@
                     setSearchTerm={setSearchTerm}
                     atomsData={atomsData}
                     isSearching={isSearching}
-=======
-                    onToggleTopic={toggleTopic}
-                    onSearchChange={handleSearchChange}
-                    onCreateClick={handleCreateClick}
-                    question={question}
->>>>>>> 0d2fba86
                   />
                 )}
 
