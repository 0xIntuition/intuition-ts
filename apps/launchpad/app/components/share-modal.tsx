import {
  Dialog,
  DialogContent,
  DialogTitle,
  Icon,
  IconName,
  Text,
  toast,
  Tooltip,
  TooltipContent,
  TooltipProvider,
  TooltipTrigger,
} from '@0xintuition/1ui'

import { useCopy } from '@lib/hooks/useCopy'
import { ListDetailsType } from 'app/types/list-details'

export interface ShareModalProps {
  open?: boolean
  onClose: () => void
  title: string
  listData: ListDetailsType
  tvl?: number
  percentageChange?: number
  valueChange?: number
}

function ShareModalContent({
  title,
  listData,
  tvl,
  percentageChange = 0,
  valueChange = 0,
}: ShareModalProps) {
  const { copy, copied } = useCopy()

<<<<<<< HEAD
  const getOGImageUrl = (listData: ListDetailsType) => {
    // Get the host and protocol from the current URL
    const host = window.location.host
    const protocol = window.location.protocol
    const baseUrl = host.includes('ngrok')
      ? `${protocol}//${host}`
      : window.location.origin

    const params = new URLSearchParams()
    params.set('id', listData.globalTriples?.[0]?.object?.id?.toString() ?? '')
    params.set('type', 'list')
    params.set(
      'data',
      JSON.stringify({
        title: listData.globalTriples?.[0]?.object?.label,
        holders:
          listData.globalTriples?.[0]?.vault?.positions_aggregate?.aggregate
            ?.count,
        tvl: listData.globalTriples?.[0]?.vault?.positions_aggregate?.aggregate
          ?.sum?.shares,
        itemCount: listData.globalTriplesAggregate?.aggregate?.count,
        type: 'list',
      }),
    )
    const url = `${baseUrl}/resources/create-og?${params.toString()}`
    console.log('Generated OG Image URL:', url)
    console.log('URL Parameters:', {
      id: listData.globalTriples?.[0]?.object?.id,
      title: listData.globalTriples?.[0]?.object?.label,
      holders:
        listData.globalTriples?.[0]?.vault?.positions_aggregate?.aggregate
          ?.count,
      tvl: listData.globalTriples?.[0]?.vault?.positions_aggregate?.aggregate
        ?.sum?.shares,
      itemCount: listData.globalTriplesAggregate?.aggregate?.count,
      type: 'list',
    })
    return url
  }

=======
>>>>>>> ab346977
  const handleManualCopy = () => {
    copy(window.location.href)
    toast.success('Link copied to clipboard!')
  }

  const getOGImageUrl = (listData: ListDetailsType) => {
    const params = new URLSearchParams()
    params.set('id', listData.globalTriples?.[0]?.object?.id?.toString() ?? '')
    params.set('type', 'list')
    params.set(
      'data',
      JSON.stringify({
        title: listData.globalTriples?.[0]?.object?.label,
        holders:
          listData.globalTriples?.[0]?.vault?.positions_aggregate?.aggregate
            ?.count,
        tvl: listData.globalTriples?.[0]?.vault?.positions_aggregate?.aggregate
          ?.sum?.shares,
        itemCount: listData.globalTriplesAggregate?.aggregate?.count,
      }),
    )
    return `${window.location.origin}/resources/create-og?${params.toString()}`
  }

  const handleTwitterShare = () => {
    const text = `${title}`
    const url = encodeURIComponent(window.location.href)
    const ogImageUrl = encodeURIComponent(getOGImageUrl(listData))
    const twitterUrl = `https://twitter.com/intent/tweet?text=${encodeURIComponent(text)}&url=${url}&card_image=${ogImageUrl}`
    window.open(twitterUrl, '_blank')
  }

  const handleFarcasterShare = () => {
    const text = `${title}`
    const url = encodeURIComponent(window.location.href)
    const ogImageUrl = encodeURIComponent(getOGImageUrl(listData))
    const farcasterUrl = `https://warpcast.com/~/compose?text=${encodeURIComponent(text)}&embeds[]=${url}&image=${ogImageUrl}`
    window.open(farcasterUrl, '_blank')
  }

  return (
    <DialogContent className="bg-background backdrop-blur-sm rounded-3xl shadow-2xl border border-neutral-800 flex flex-col px-0 pb-0">
      <div className="flex flex-col gap-4">
        <div className="flex justify-between items-start">
          <DialogTitle className="px-8">
            <Text className="text-neutral-400 text-lg">{title}</Text>
          </DialogTitle>
        </div>

        {tvl && (
          <div className="flex justify-between items-center px-8">
            <div className="flex items-baseline gap-2">
              <Text className="text-4xl font-bold text-white">
                ${tvl.toFixed(2)}
              </Text>
              {(percentageChange !== 0 || valueChange !== 0) && (
                <Text className="text-emerald-400 text-lg">
                  +{valueChange.toFixed(2)} (+{percentageChange.toFixed(2)}%)
                </Text>
              )}
            </div>
          </div>
        )}

        <div className="px-8 mb-4">
          <Text className="text-neutral-400 mb-2">Preview</Text>
          <div className="w-full aspect-[1.91/1] rounded-xl overflow-hidden bg-neutral-900 relative">
            <img
              src={getOGImageUrl(listData)}
              alt="Share preview"
              className="w-full h-full object-cover"
            />
          </div>
        </div>

        <div className="h-[200px] overflow-y-auto px-8">
          <div className="grid grid-cols-4 gap-4">
            {listData?.globalTriples?.map((triple) => (
              <div
                key={triple.vault_id}
                className="aspect-square rounded-2xl bg-neutral-800/50 p-3 flex flex-col items-center justify-center"
              >
                {triple.subject.image && triple.subject.image !== 'null' ? (
                  <img
                    src={triple.subject.image}
                    alt={triple.subject.label ?? ''}
                    className="w-full h-full object-cover rounded-xl"
                  />
                ) : (
                  <div className="w-full h-full rounded-xl bg-neutral-900 flex items-center justify-center">
                    <Icon
                      name={IconName.fingerprint}
                      className="w-12 h-12 text-primary/40"
                    />
                  </div>
                )}
              </div>
            ))}
          </div>
        </div>

        <div className="flex justify-end pr-8">
          <Text className="text-neutral-500 text-sm">Powered by Intuition</Text>
        </div>

        <div className="flex justify-between items-center bg-[#0F0F0F] p-8">
          <TooltipProvider>
            <Tooltip>
              <TooltipTrigger asChild>
                <button
                  onClick={handleManualCopy}
                  className="bg-neutral-950 rounded-full border border-neutral-800 px-4 py-2 flex items-center gap-2 cursor-pointer hover:bg-neutral-900 transition-colors"
                >
                  <Icon
                    name={copied ? IconName.checkmark : IconName.copy}
                    className={`h-5 w-5 ${copied ? 'text-emerald-500' : 'text-neutral-400'}`}
                  />
                  <Text
                    className={copied ? 'text-emerald-500' : 'text-neutral-400'}
                  >
                    {copied ? 'Copied!' : 'Copy'}
                  </Text>
                </button>
              </TooltipTrigger>
              <TooltipContent>
                <Text className="text-sm">{window.location.href}</Text>
              </TooltipContent>
            </Tooltip>
          </TooltipProvider>

          <div className="flex gap-4">
            <button
              onClick={handleTwitterShare}
              className="p-3 rounded-full bg-neutral-950 border border-neutral-800 hover:border-neutral-700 transition-colors"
            >
              <Icon name={IconName.twitter} className="h-5 w-5" />
            </button>
            <button
              onClick={handleFarcasterShare}
              className="p-3 rounded-full bg-neutral-950 border border-neutral-800 hover:border-neutral-700 transition-colors"
            >
              <Icon name={IconName.farcaster} className="h-5 w-5" />
            </button>
          </div>
        </div>
      </div>
    </DialogContent>
  )
}

export default function ShareModal({
  open,
  onClose,
  title,
  listData,
  tvl,
  percentageChange,
  valueChange,
}: ShareModalProps) {
  return (
    <Dialog
      open={open}
      onOpenChange={() => {
        onClose?.()
      }}
    >
      <ShareModalContent
        onClose={onClose}
        open={open}
        title={title}
        listData={listData}
        tvl={tvl}
        percentageChange={percentageChange}
        valueChange={valueChange}
      />
    </Dialog>
  )
}<|MERGE_RESOLUTION|>--- conflicted
+++ resolved
@@ -34,7 +34,6 @@
 }: ShareModalProps) {
   const { copy, copied } = useCopy()
 
-<<<<<<< HEAD
   const getOGImageUrl = (listData: ListDetailsType) => {
     // Get the host and protocol from the current URL
     const host = window.location.host
@@ -75,8 +74,6 @@
     return url
   }
 
-=======
->>>>>>> ab346977
   const handleManualCopy = () => {
     copy(window.location.href)
     toast.success('Link copied to clipboard!')
