--- conflicted
+++ resolved
@@ -1,10 +1,6 @@
-<<<<<<< HEAD
-=======
 import React from 'react'
 
->>>>>>> ea8960bb
 import { PrivyClientConfig, PrivyProvider } from '@privy-io/react-auth'
-import React from 'react'
 
 const privyConfig: PrivyClientConfig = {
   embeddedWallets: {
