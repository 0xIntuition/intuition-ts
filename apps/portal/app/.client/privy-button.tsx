--- conflicted
+++ resolved
@@ -6,25 +6,14 @@
   DropdownMenuSeparator,
   DropdownMenuTrigger,
 } from '@0xintuition/1ui'
-<<<<<<< HEAD
-import logger from '@lib/utils/logger'
-=======
 
->>>>>>> ea8960bb
 import { usePrivy, useWallets } from '@privy-io/react-auth'
 import { NavLink, useFetcher } from '@remix-run/react'
-import { Address } from 'viem'
-import { mainnet } from 'viem/chains'
-import { useDisconnect, useEnsName } from 'wagmi'
+import { useDisconnect } from 'wagmi'
 
 export function PrivyButton() {
   const { ready, authenticated, login, logout, user: privyUser } = usePrivy()
-  const ensName = useEnsName({
-    address: privyUser?.wallet?.address as Address,
-    chainId: mainnet.id,
-  })
 
-  logger('ensName', ensName.toString())
   const { disconnect } = useDisconnect()
   const { wallets } = useWallets()
   const chainId = wallets?.[0]?.chainId
