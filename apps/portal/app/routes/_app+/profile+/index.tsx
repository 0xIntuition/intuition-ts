--- conflicted
+++ resolved
@@ -1,8 +1,4 @@
-<<<<<<< HEAD
 import { PrivyButton } from '@client/privy-button'
-=======
-import logger from '@lib/utils/logger'
->>>>>>> 490d4829
 import { calculateTotalPages } from '@lib/utils/misc'
 import { LoaderFunctionArgs, json } from '@remix-run/node'
 import { getIdentities } from '@server/identity'
