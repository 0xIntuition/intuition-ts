--- conflicted
+++ resolved
@@ -1,6 +1,3 @@
-<<<<<<< HEAD
-import { ExploreSearch } from '@components/explore/ExploreSearch'
-=======
 import {
   IdentityPresenter,
   OpenAPI,
@@ -10,7 +7,6 @@
 
 import { IdentitiesList } from '@components/list/identities'
 import { fetchIdentities } from '@lib/utils/fetches'
->>>>>>> f3530c5d
 import logger from '@lib/utils/logger'
 import { calculateTotalPages, getAuthHeaders } from '@lib/utils/misc'
 import { SessionContext } from '@middleware/session'
@@ -72,11 +68,7 @@
 
   return (
     <div className="m-8 flex flex-col items-center gap-4">
-<<<<<<< HEAD
-      <ExploreSearch variant="identity" identities={[]} />
-=======
       <IdentitiesList identities={identities} pagination={pagination} />
->>>>>>> f3530c5d
     </div>
   )
 }