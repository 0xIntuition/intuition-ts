<<<<<<< HEAD
import { ExploreSearch } from '@components/explore/ExploreSearch'
import { FAKE_IDENTITIES } from '@lib/utils/fake-data'
=======
import {
  IdentityPresenter,
  OpenAPI,
  SortColumn,
  SortDirection,
} from '@0xintuition/api'

import { IdentitiesList } from '@components/list/identities'
import { fetchUserIdentities } from '@lib/utils/fetches'
>>>>>>> f3530c5d
import logger from '@lib/utils/logger'
import { calculateTotalPages, getAuthHeaders } from '@lib/utils/misc'
import { SessionContext } from '@middleware/session'
import { json, LoaderFunctionArgs } from '@remix-run/node'
import { useLoaderData } from '@remix-run/react'
import { getPrivyAccessToken } from '@server/privy'

export async function loader({ context, request }: LoaderFunctionArgs) {
  OpenAPI.BASE = 'https://dev.api.intuition.systems'
  const accessToken = getPrivyAccessToken(request)
  const headers = getAuthHeaders(accessToken !== null ? accessToken : '')
  OpenAPI.HEADERS = headers as Record<string, string>

  const session = context.get(SessionContext)
  const user = session.get('user')

  if (!user?.details?.wallet?.address) {
    return logger('No user found in session')
  }

  const url = new URL(request.url)
  const searchParams = new URLSearchParams(url.search)
  const search = searchParams.get('search')
  const sortBy: SortColumn =
    (searchParams.get('sortBy') as SortColumn) ?? 'createdAt'
  const direction: SortDirection =
    (searchParams.get('direction') as SortDirection) ?? 'desc'
  const page = searchParams.get('page')
    ? parseInt(searchParams.get('page') as string)
    : 1
  const limit = searchParams.get('limit') ?? '10'

  const identities = await fetchUserIdentities(
    page,
    Number(limit),
    sortBy as SortColumn,
    direction as SortDirection,
    search,
  )

  const totalPages = calculateTotalPages(identities?.total ?? 0, Number(limit))
  logger('identities', identities)

  return json({
    identities: identities?.data as IdentityPresenter[],
    sortBy,
    direction,
    pagination: {
      currentPage: Number(page),
      limit: Number(limit),
      totalEntries: identities?.total ?? 0,
      totalPages,
    },
  })
}

export default function ExploreUsers() {
  const { identities, pagination } = useLoaderData<typeof loader>()

  return (
    <div className="m-8 flex flex-col items-center gap-4">
<<<<<<< HEAD
      <div className="flex flex-col">Explore Users Route</div>
      <ExploreSearch variant="user" />

      {/* Just listing the Identities here for now */}
      {FAKE_IDENTITIES.map((identity) => (
        <p key={identity.id}>{identity.display_name}</p>
      ))}
=======
      <IdentitiesList identities={identities} pagination={pagination} />
>>>>>>> f3530c5d
    </div>
  )
}<|MERGE_RESOLUTION|>--- conflicted
+++ resolved
@@ -1,7 +1,3 @@
-<<<<<<< HEAD
-import { ExploreSearch } from '@components/explore/ExploreSearch'
-import { FAKE_IDENTITIES } from '@lib/utils/fake-data'
-=======
 import {
   IdentityPresenter,
   OpenAPI,
@@ -11,7 +7,6 @@
 
 import { IdentitiesList } from '@components/list/identities'
 import { fetchUserIdentities } from '@lib/utils/fetches'
->>>>>>> f3530c5d
 import logger from '@lib/utils/logger'
 import { calculateTotalPages, getAuthHeaders } from '@lib/utils/misc'
 import { SessionContext } from '@middleware/session'
@@ -73,17 +68,7 @@
 
   return (
     <div className="m-8 flex flex-col items-center gap-4">
-<<<<<<< HEAD
-      <div className="flex flex-col">Explore Users Route</div>
-      <ExploreSearch variant="user" />
-
-      {/* Just listing the Identities here for now */}
-      {FAKE_IDENTITIES.map((identity) => (
-        <p key={identity.id}>{identity.display_name}</p>
-      ))}
-=======
       <IdentitiesList identities={identities} pagination={pagination} />
->>>>>>> f3530c5d
     </div>
   )
 }