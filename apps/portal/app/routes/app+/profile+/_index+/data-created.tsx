--- conflicted
+++ resolved
@@ -54,14 +54,6 @@
   const accessToken = getPrivyAccessToken(request)
   const headers = getAuthHeaders(accessToken !== null ? accessToken : '')
   OpenAPI.HEADERS = headers as Record<string, string>
-<<<<<<< HEAD
-  const session = context.get(SessionContext)
-  const user = session.get('user')
-  if (!user?.details?.wallet?.address) {
-    return logger('No user found in session')
-  }
-  const userIdentity = await fetchIdentity(user.details.wallet.address)
-=======
 
   if (!userWallet) {
     return logger('No user found in session')
@@ -69,7 +61,6 @@
 
   const userIdentity = await fetchIdentity(userWallet)
 
->>>>>>> 1c1e30e6
   if (!userIdentity) {
     return logger('No user identity found')
   }
@@ -81,7 +72,6 @@
   const url = new URL(request.url)
   const searchParams = new URLSearchParams(url.search)
 
-<<<<<<< HEAD
   const activeIdentitiesSearch = searchParams.get('activeIdentitiesSearch')
   const activeIdentitiesSortBy =
     searchParams.get('activeIdentitiesSortBy') ?? 'UserAssets'
@@ -93,21 +83,12 @@
   const activeIdentitiesLimit =
     searchParams.get('activeIdentitiesLimit') ?? '10'
   const activeIdentities = await fetchIdentitiesWithUserPosition(
-    user.details.wallet.address,
+    userWallet,
     activeIdentitiesPage,
     Number(activeIdentitiesLimit),
     activeIdentitiesSortBy as SortColumn,
     activeIdentitiesDirection as SortDirection,
     activeIdentitiesSearch,
-=======
-  const identities = await fetchIdentitiesWithUserPosition(
-    userWallet,
-    identitiesPage,
-    Number(identitiesLimit),
-    identitiesSortBy as SortColumn,
-    identitiesDirection as SortDirection,
-    identitiesSearch,
->>>>>>> 1c1e30e6
   )
   const activeIdentitiesTotalPages = calculateTotalPages(
     activeIdentities?.total ?? 0,
@@ -123,7 +104,7 @@
     : 1
   const activeClaimsLimit = searchParams.get('activeClaimsLimit') ?? '10'
   const activeClaims = await fetchClaimsWithUserPosition(
-    user.details.wallet.address,
+    userWallet,
     activeClaimsPage,
     Number(activeClaimsLimit),
     activeClaimsSortBy as SortColumn,
@@ -134,11 +115,8 @@
     activeClaims?.total ?? 0,
     Number(activeClaimsLimit),
   )
-  const activeClaimsSummary = await fetchClaimsSummary(
-    user.details.wallet.address,
-  )
-
-<<<<<<< HEAD
+  const activeClaimsSummary = await fetchClaimsSummary(userWallet)
+
   const createdIdentitiesSearch = searchParams.get('createdIdentitiesSearch')
   const createdIdentitiesSortBy =
     searchParams.get('createdIdentitiesSortBy') ?? 'UserAssets'
@@ -154,28 +132,17 @@
     Number(createdIdentitiesLimit),
     createdIdentitiesSortBy as SortColumn,
     createdIdentitiesDirection as SortDirection,
-    user.details.wallet.address,
+    userWallet,
     createdIdentitiesSearch,
   )
   const createdIdentitiesTotalPages = calculateTotalPages(
     createdIdentities?.total ?? 0,
     Number(createdIdentitiesLimit),
-=======
-  const claims = await fetchClaimsWithUserPosition(
-    userWallet,
-    claimsPage,
-    Number(claimsLimit),
-    claimsSortBy as SortColumn,
-    claimsDirection as SortDirection,
-    claimsSearch,
->>>>>>> 1c1e30e6
-  )
-
-  const createdIdentitiesSummary = await fetchCreatedIdentitiesSummary(
-    user.details.wallet.address,
-  )
-
-<<<<<<< HEAD
+  )
+
+  const createdIdentitiesSummary =
+    await fetchCreatedIdentitiesSummary(userWallet)
+
   const createdClaimsSearch = searchParams.get('createdClaimsSearch')
   const createdClaimsSortBy =
     searchParams.get('createdClaimsSortBy') ?? 'AssetsSum'
@@ -190,19 +157,14 @@
     Number(createdClaimsLimit),
     createdClaimsSortBy as ClaimSortColumn,
     createdClaimsDirection as SortDirection,
-    user.details.wallet.address,
+    userWallet,
     createdClaimsSearch,
   )
   const createdClaimsTotalPages = calculateTotalPages(
     createdClaims?.total ?? 0,
     Number(createdClaimsLimit),
   )
-  const createdClaimsSummary = await fetchCreatedClaimsSummary(
-    user.details.wallet.address,
-  )
-=======
-  const claimsSummary = await fetchClaimsSummary(userWallet)
->>>>>>> 1c1e30e6
+  const createdClaimsSummary = await fetchCreatedClaimsSummary(userWallet)
 
   return json({
     userIdentity,
