--- conflicted
+++ resolved
@@ -48,17 +48,13 @@
 } from '@remix-run/react'
 import { requireUser, requireUserWallet } from '@server/auth'
 import { getVaultDetails } from '@server/multivault'
-<<<<<<< HEAD
 import TwoPanelLayout from 'app/layouts/two-panel-layout'
-import { NO_WALLET_ERROR, PATHS, userProfileRouteOptions } from 'consts'
-=======
 import {
   BLOCK_EXPLORER_URL,
   NO_WALLET_ERROR,
   PATHS,
   userProfileRouteOptions,
 } from 'consts'
->>>>>>> 9f35ef3e
 import { useAtom } from 'jotai'
 import { VaultDetailsType } from 'types/vault'
 
@@ -185,7 +181,6 @@
   }
 
   logger('userIdentity', userIdentity)
-<<<<<<< HEAD
 
   const leftPanel = (
     <div className="flex-col justify-start items-start gap-5 inline-flex">
@@ -193,37 +188,19 @@
         variant="user"
         avatarSrc={userObject.image ?? ''}
         name={userObject.display_name ?? ''}
-        walletAddress={
-          userObject.ens_name ?? sliceString(userObject.wallet, 6, 4)
-        }
+        walletAddress={userObject.ens_name ?? userObject.wallet}
         stats={{
           numberOfFollowers: userTotals.follower_count,
           numberOfFollowing: userTotals.followed_count,
           points: userTotals.user_points,
         }}
         bio={userObject.description ?? ''}
+        ipfsLink={`${BLOCK_EXPLORER_URL}/address/${userObject.wallet}`}
       >
         <Button
           variant="secondary"
           className="w-full"
           onClick={() => setEditProfileModalActive(true)}
-=======
-  return (
-    <NestedLayout outlet={Outlet} options={userProfileRouteOptions}>
-      <div className="flex-col justify-start items-start gap-5 inline-flex">
-        <ProfileCard
-          variant="user"
-          avatarSrc={userObject.image ?? ''}
-          name={userObject.display_name ?? ''}
-          walletAddress={userObject.ens_name ?? userObject.wallet}
-          stats={{
-            numberOfFollowers: userTotals.follower_count,
-            numberOfFollowing: userTotals.followed_count,
-            points: userTotals.user_points,
-          }}
-          bio={userObject.description ?? ''}
-          ipfsLink={`${BLOCK_EXPLORER_URL}/address/${userObject.wallet}`}
->>>>>>> 9f35ef3e
         >
           Edit Profile
         </Button>
