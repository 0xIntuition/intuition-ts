--- conflicted
+++ resolved
@@ -13,18 +13,8 @@
 import { useLiveLoader } from '@lib/hooks/useLiveLoader'
 import { fetchUserIdentity } from '@lib/utils/fetches'
 import logger from '@lib/utils/logger'
-<<<<<<< HEAD
 import { calculateTotalPages, getAuthHeaders } from '@lib/utils/misc'
-import { json, LoaderFunctionArgs } from '@remix-run/node'
-=======
-import {
-  calculateTotalPages,
-  formatBalance,
-  getAuthHeaders,
-} from '@lib/utils/misc'
 import { json, LoaderFunctionArgs, redirect } from '@remix-run/node'
-import { useFetcher, useSearchParams } from '@remix-run/react'
->>>>>>> a9c52d0b
 import { getPrivyAccessToken } from '@server/privy'
 import { InitialIdentityData } from 'types/identity'
 
@@ -40,25 +30,10 @@
     throw new Error('Wallet is undefined.')
   }
 
-<<<<<<< HEAD
-  let identity
-  try {
-    identity = await IdentitiesService.getIdentityById({
-      id: wallet,
-    })
-  } catch (error: unknown) {
-    if (error instanceof ApiError) {
-      identity = undefined
-      logger(`${error.name} - ${error.status}: ${error.message} ${error.url}`)
-    } else {
-      throw error
-    }
-=======
-  const userIdentity = await fetchUserIdentity(wallet)
+  const identity = await fetchUserIdentity(wallet)
 
-  if (!userIdentity) {
+  if (!identity) {
     return redirect('/create')
->>>>>>> a9c52d0b
   }
 
   const url = new URL(request.url)
