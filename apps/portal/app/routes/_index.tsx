--- conflicted
+++ resolved
@@ -1,4 +1,3 @@
-<<<<<<< HEAD
 import { PrivyButton } from '@client/privy-button'
 import logger from '@lib/utils/logger'
 import { calculateTotalPages } from '@lib/utils/misc'
@@ -45,9 +44,6 @@
     pagination: { page: Number(page), limit: Number(limit), total, totalPages },
   })
 }
-=======
-import { Button, Label, Input } from '@0xintuition/1ui'
->>>>>>> 1f6eeb9f
 
 export default function Index() {
   return (
