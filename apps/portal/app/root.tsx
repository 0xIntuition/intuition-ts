import { CURRENT_ENV } from '@lib/utils/constants'
import { getChainEnvConfig } from '@lib/utils/environment'
// import { usePrivy, useWallets } from '@privy-io/react-auth'
import Providers from '@client/providers'
import { ClientHintCheck, getHints } from '@lib/utils/client-hints'
import { useNonce } from '@lib/utils/nonce-provider'
import {
  ActionFunctionArgs,
  LoaderFunctionArgs,
  json,
  type MetaFunction,
} from '@remix-run/node'
import {
  Links,
  Meta,
  Outlet,
  Scripts,
  ScrollRestoration,
  useFetcher,
  useLoaderData,
  useSubmit,
} from '@remix-run/react'
import { useTheme } from '@routes/actions+/set-theme'
import { login } from '@server/auth'
import { getEnv } from '@server/env'
import { formAction } from '@server/form'
import { getTheme } from '@server/theme'
import { QueryClient } from '@tanstack/react-query'
import { makeDomainFunction } from 'domain-functions'
import { useEffect, useState } from 'react'
import { ClientOnly } from 'remix-utils/client-only'
import { z } from 'zod'
import './styles/globals.css'
import logger from '@lib/utils/logger'
import type { PrivyModuleType, User } from '@types/privy'
import type {
  User as PrivyUser,
  ConnectedWallet as ConnectedPrivyWallet,
} from '@privy-io/react-auth'
<<<<<<< HEAD
import Providers from '@client/providers'
=======
>>>>>>> 1cdd9c20

export const meta: MetaFunction<typeof loader> = ({ data }) => {
  return [
    { title: data ? 'Intuition Portal' : 'Error | Intuition Portal' },
    { name: 'description', content: `Intuition Portal` },
  ]
}

export async function loader({ request }: LoaderFunctionArgs) {
  return json({
    env: getEnv(),
    requestInfo: {
      hints: getHints(request),
      path: new URL(request.url).pathname,
      userPrefs: {
        theme: getTheme(request),
      },
    },
  })
}

const schema = z.object({
  didSession: z.string(),
  wallet: z.string(),
  accessToken: z.string(),
})

const mutation = makeDomainFunction(schema)(async (values) => {
  return values
})

export async function action({ request }: ActionFunctionArgs) {
  const resp = await formAction({
    request,
    schema,
    mutation,
  })
  if (resp.ok) {
    await login(request)
  }
  return null
}

export function Document({
  children,
  nonce,
  /* eslint-disable @typescript-eslint/no-unused-vars */
  theme = 'system',
}: {
  children: React.ReactNode
  nonce: string
  theme?: string
}) {
  return (
    <html lang="en" data-theme="dark">
      <head>
        <ClientHintCheck nonce={nonce} />
        <meta charSet="utf-8" />
        <meta name="viewport" content="width=device-width, initial-scale=1" />
        <Meta />
        <Links />
      </head>
      <body>
        {children}
        <ScrollRestoration />
        <Scripts />
      </body>
    </html>
  )
}

/* eslint-disable @typescript-eslint/no-unused-vars */
const queryClient = new QueryClient() // Set up a tanstack QueryClient. Required for wagmi v2

export default function App() {
  const nonce = useNonce()
  const theme = useTheme()
  const { env } = useLoaderData<typeof loader>()

  return (
    <Document nonce={nonce} theme={theme}>
      <ClientOnly>
        {() => (
<<<<<<< HEAD
          <Providers privyAppId={env.PRIVY_APP_ID}>
=======
          <Providers>
>>>>>>> 1cdd9c20
            <AppLayout />
          </Providers>
        )}
      </ClientOnly>
    </Document>
  )
}

interface FetcherData {
  didSessionError?: string
  user?: User
  token?: string
  refreshToken?: string
}

export function AppLayout() {
<<<<<<< HEAD
=======
  const { env } = useLoaderData<typeof loader>()

>>>>>>> 1cdd9c20
  const fetcher = useFetcher<FetcherData>()
  const submit = useSubmit()

  const [privyUser, setPrivyUser] = useState<PrivyUser | null>(null)
  const [privyWallet, setPrivyWallet] = useState<ConnectedPrivyWallet[] | null>(
    null,
  )
  const [privyModule, setPrivyModule] = useState<PrivyModuleType | null>(null)

  const [accessToken, setAccessToken] = useState<string | null>(null)

  useEffect(() => {
    if (typeof window !== 'undefined') {
      import('@privy-io/react-auth')
        .then((module) => {
          setPrivyModule(module)
        })
        .catch((error) => console.error('Failed to load Privy module:', error))
    }
  }, [])

  useEffect(() => {
    if (privyModule) {
      const { getAccessToken } = privyModule
      getAccessToken()
        .then((accessToken: string | null) => {
          setAccessToken(accessToken ?? null)
          console.log('Access Token:', accessToken)
        })
        .catch((error: unknown) => {
          console.error('Error fetching access token:', error)
        })
    }
  }, [privyModule])

  useEffect(() => {
    const wallet = privyWallet?.[0]

    if (
      wallet &&
      wallet.chainId.split(':')[1] !==
        getChainEnvConfig(CURRENT_ENV).chainId.toString()
    ) {
      wallet?.switchChain(getChainEnvConfig(CURRENT_ENV).chainId)
    }
  }, [privyWallet])

  useEffect(() => {
    logger('handle login')
    logger('privyWallet', privyWallet)
    logger('privyUser', privyUser)

    async function handleLogin() {
      const formData = new FormData()
      formData.set('didSession', privyUser?.id ?? '')
      formData.set('wallet', privyUser?.wallet?.address ?? '')
      formData.set('accessToken', accessToken ?? '')
      submit(formData, {
        method: 'post',
      })
    }

    if (privyWallet && privyUser?.id && accessToken) {
      handleLogin()
    }
  }, [privyWallet, privyUser, accessToken, submit])

  return (
    <main className="relative flex min-h-screen w-full flex-col justify-between antialiased">
      <div className="flex w-full flex-1 flex-col">
        <Outlet />
        {privyModule ? (
          <PrivyHookHandler
            privyModule={privyModule}
            setPrivyUser={setPrivyUser}
            setPrivyWallet={setPrivyWallet}
          />
        ) : null}
      </div>
    </main>
  )

  interface PrivyHookHandlerProps {
    privyModule: PrivyModuleType
    setPrivyUser: React.Dispatch<React.SetStateAction<PrivyUser | null>>
    setPrivyWallet: React.Dispatch<
      React.SetStateAction<ConnectedPrivyWallet[] | null>
    >
  }

  function PrivyHookHandler({
    privyModule,
    setPrivyUser,
    setPrivyWallet,
  }: PrivyHookHandlerProps) {
    const { usePrivy, useWallets } = privyModule
    const { user } = usePrivy()
    const { wallets } = useWallets()

    useEffect(() => {
      if (user && wallets) {
        setPrivyUser(user)
        setPrivyWallet(wallets)
      }
    }, [user, wallets, setPrivyUser, setPrivyWallet])

    return <></> // Needs to return this as a workaround from the hook rules
  }
}<|MERGE_RESOLUTION|>--- conflicted
+++ resolved
@@ -37,10 +37,6 @@
   User as PrivyUser,
   ConnectedWallet as ConnectedPrivyWallet,
 } from '@privy-io/react-auth'
-<<<<<<< HEAD
-import Providers from '@client/providers'
-=======
->>>>>>> 1cdd9c20
 
 export const meta: MetaFunction<typeof loader> = ({ data }) => {
   return [
@@ -124,11 +120,7 @@
     <Document nonce={nonce} theme={theme}>
       <ClientOnly>
         {() => (
-<<<<<<< HEAD
           <Providers privyAppId={env.PRIVY_APP_ID}>
-=======
-          <Providers>
->>>>>>> 1cdd9c20
             <AppLayout />
           </Providers>
         )}
@@ -145,11 +137,8 @@
 }
 
 export function AppLayout() {
-<<<<<<< HEAD
-=======
   const { env } = useLoaderData<typeof loader>()
 
->>>>>>> 1cdd9c20
   const fetcher = useFetcher<FetcherData>()
   const submit = useSubmit()
 
