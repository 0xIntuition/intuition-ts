--- conflicted
+++ resolved
@@ -46,11 +46,7 @@
 
 export async function loader({ request }: LoaderFunctionArgs) {
   const user = await isAuthedUser(request)
-<<<<<<< HEAD
-  logger('user response', user)
-=======
   logger('User in Root', user)
->>>>>>> 490d4829
 
   return json({
     user,
@@ -125,11 +121,7 @@
 
   return (
     <Document nonce={nonce} theme={theme}>
-<<<<<<< HEAD
-=======
-      {/* <ClientOnlyPrivy /> */}
       <Toaster />
->>>>>>> 490d4829
       <ClientOnly>
         {() => (
           <Providers privyAppId={env.PRIVY_APP_ID}>
