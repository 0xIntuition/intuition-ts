<<<<<<< HEAD
import { Toaster } from '@0xintuition/1ui'
import Providers from '@client/providers'
import { ClientHintCheck, getHints } from '@lib/utils/client-hints'
import { CURRENT_ENV } from '@lib/utils/constants'
import { getChainEnvConfig } from '@lib/utils/environment'
import logger from '@lib/utils/logger'
=======
import Providers from '@client/providers'
import { ClientHintCheck, getHints } from '@lib/utils/client-hints'
>>>>>>> ea8960bb
import { useNonce } from '@lib/utils/nonce-provider'
import {
  createCookieSessionStorage,
  json,
  LoaderFunctionArgs,
  type MetaFunction,
} from '@remix-run/node'
import {
  Links,
  Meta,
  Outlet,
  Scripts,
  ScrollRestoration,
  useLoaderData,
} from '@remix-run/react'
import { useTheme } from '@routes/actions+/set-theme'
import { getEnv } from '@server/env'
import { getTheme } from '@server/theme'
<<<<<<< HEAD
import { QueryClient } from '@tanstack/react-query'
import type { PrivyModuleType, User } from '@types/privy'
import { makeDomainFunction } from 'domain-functions'
import { useEffect, useState } from 'react'
import { ClientOnly } from 'remix-utils/client-only'
import { useAccount } from 'wagmi'
import { z } from 'zod'
import './styles/globals.css'
=======

import './styles/globals.css'

import { Toaster } from '@0xintuition/1ui'
>>>>>>> ea8960bb

import { createSessionMiddleware } from '@middleware/session'
import { ClientOnly } from 'remix-utils/client-only'
import { serverOnly$ } from 'vite-env-only'

const session = createSessionMiddleware(
  createCookieSessionStorage<SessionData, SessionFlashData>({
    cookie: {
      name: '__session',
      path: '/',
      httpOnly: true, // for security reasons, make this cookie http only
      sameSite: 'lax',
      secrets: ['s3cret1'],
      secure: process.env.NODE_ENV === 'production', // enable this in prod only
    },
  }),
)
export const middleware = serverOnly$([session])

export const meta: MetaFunction<typeof loader> = ({ data }) => {
  return [
    { title: data ? 'Intuition Portal' : 'Error | Intuition Portal' },
    { name: 'description', content: `Intuition Portal` },
  ]
}

export async function loader({ request }: LoaderFunctionArgs) {
  return json({
    env: getEnv(),
    requestInfo: {
      hints: getHints(request),
      path: new URL(request.url).pathname,
      userPrefs: {
        theme: getTheme(request),
      },
    },
  })
}

export function Document({
  children,
  nonce,
  /* eslint-disable @typescript-eslint/no-unused-vars */
  theme = 'system',
}: {
  children: React.ReactNode
  nonce: string
  theme?: string
}) {
  return (
    <html lang="en" data-theme="dark">
      <head>
        <ClientHintCheck nonce={nonce} />
        <meta charSet="utf-8" />
        <meta name="viewport" content="width=device-width, initial-scale=1" />
        <Meta />
        <Links />
      </head>
      <body>
        {children}
        <ScrollRestoration />
        <Scripts />
      </body>
    </html>
  )
}

export default function App() {
  const nonce = useNonce()
  const theme = useTheme()
  const { env } = useLoaderData<typeof loader>()

  return (
    <Document nonce={nonce} theme={theme}>
      <Toaster />
      <ClientOnly>
        {() => (
          <Providers privyAppId={env.PRIVY_APP_ID}>
            <AppLayout />
          </Providers>
        )}
      </ClientOnly>
    </Document>
  )
}

export function AppLayout() {
<<<<<<< HEAD
  const { env, user } = useLoaderData<typeof loader>()

  const submit = useSubmit()
  const account = useAccount()
  logger('account', account.address)

  const [privyUser, setPrivyUser] = useState<PrivyUser | null>(null)
  const [privyWallet, setPrivyWallet] = useState<ConnectedPrivyWallet[] | null>(
    null,
  )
  const [privyModule, setPrivyModule] = useState<PrivyModuleType | null>(null)

  const [accessToken, setAccessToken] = useState<string | null>(null)

  useEffect(() => {
    if (typeof window !== 'undefined') {
      import('@privy-io/react-auth')
        .then((module) => {
          setPrivyModule(module)
        })
        .catch((error) => console.error('Failed to load Privy module:', error))
    }
  }, [])

  useEffect(() => {
    if (privyModule) {
      const { getAccessToken } = privyModule
      getAccessToken()
        .then((accessToken: string | null) => {
          setAccessToken(accessToken ?? null)
        })
        .catch((error: unknown) => {
          console.error('Error fetching access token:', error)
        })
    }
  }, [privyModule, account.address])

  useEffect(() => {
    const wallet = privyWallet?.[0]

    if (
      wallet &&
      wallet.chainId.split(':')[1] !==
        getChainEnvConfig(CURRENT_ENV).chainId.toString()
    ) {
      wallet?.switchChain(getChainEnvConfig(CURRENT_ENV).chainId)
    }
  }, [privyWallet, account.address])

  useEffect(() => {
    async function handleLogin() {
      const formData = new FormData()
      formData.set('didSession', privyUser?.id ?? '')
      formData.set('wallet', privyUser?.wallet?.address ?? '')
      formData.set('accessToken', accessToken ?? '')
      submit(formData, {
        method: 'post',
      })
    }

    if (privyWallet && privyUser?.id && accessToken && !user) {
      handleLogin()
    }
  }, [privyWallet, privyUser, accessToken, user, submit, account.address])

=======
>>>>>>> ea8960bb
  return (
    <main className="relative flex min-h-screen w-full flex-col justify-between antialiased">
      <div className="flex w-full flex-1 flex-col">
        <Outlet />
      </div>
    </main>
  )
}<|MERGE_RESOLUTION|>--- conflicted
+++ resolved
@@ -1,14 +1,5 @@
-<<<<<<< HEAD
-import { Toaster } from '@0xintuition/1ui'
 import Providers from '@client/providers'
 import { ClientHintCheck, getHints } from '@lib/utils/client-hints'
-import { CURRENT_ENV } from '@lib/utils/constants'
-import { getChainEnvConfig } from '@lib/utils/environment'
-import logger from '@lib/utils/logger'
-=======
-import Providers from '@client/providers'
-import { ClientHintCheck, getHints } from '@lib/utils/client-hints'
->>>>>>> ea8960bb
 import { useNonce } from '@lib/utils/nonce-provider'
 import {
   createCookieSessionStorage,
@@ -27,21 +18,10 @@
 import { useTheme } from '@routes/actions+/set-theme'
 import { getEnv } from '@server/env'
 import { getTheme } from '@server/theme'
-<<<<<<< HEAD
-import { QueryClient } from '@tanstack/react-query'
-import type { PrivyModuleType, User } from '@types/privy'
-import { makeDomainFunction } from 'domain-functions'
-import { useEffect, useState } from 'react'
-import { ClientOnly } from 'remix-utils/client-only'
-import { useAccount } from 'wagmi'
-import { z } from 'zod'
-import './styles/globals.css'
-=======
 
 import './styles/globals.css'
 
 import { Toaster } from '@0xintuition/1ui'
->>>>>>> ea8960bb
 
 import { createSessionMiddleware } from '@middleware/session'
 import { ClientOnly } from 'remix-utils/client-only'
@@ -129,74 +109,6 @@
 }
 
 export function AppLayout() {
-<<<<<<< HEAD
-  const { env, user } = useLoaderData<typeof loader>()
-
-  const submit = useSubmit()
-  const account = useAccount()
-  logger('account', account.address)
-
-  const [privyUser, setPrivyUser] = useState<PrivyUser | null>(null)
-  const [privyWallet, setPrivyWallet] = useState<ConnectedPrivyWallet[] | null>(
-    null,
-  )
-  const [privyModule, setPrivyModule] = useState<PrivyModuleType | null>(null)
-
-  const [accessToken, setAccessToken] = useState<string | null>(null)
-
-  useEffect(() => {
-    if (typeof window !== 'undefined') {
-      import('@privy-io/react-auth')
-        .then((module) => {
-          setPrivyModule(module)
-        })
-        .catch((error) => console.error('Failed to load Privy module:', error))
-    }
-  }, [])
-
-  useEffect(() => {
-    if (privyModule) {
-      const { getAccessToken } = privyModule
-      getAccessToken()
-        .then((accessToken: string | null) => {
-          setAccessToken(accessToken ?? null)
-        })
-        .catch((error: unknown) => {
-          console.error('Error fetching access token:', error)
-        })
-    }
-  }, [privyModule, account.address])
-
-  useEffect(() => {
-    const wallet = privyWallet?.[0]
-
-    if (
-      wallet &&
-      wallet.chainId.split(':')[1] !==
-        getChainEnvConfig(CURRENT_ENV).chainId.toString()
-    ) {
-      wallet?.switchChain(getChainEnvConfig(CURRENT_ENV).chainId)
-    }
-  }, [privyWallet, account.address])
-
-  useEffect(() => {
-    async function handleLogin() {
-      const formData = new FormData()
-      formData.set('didSession', privyUser?.id ?? '')
-      formData.set('wallet', privyUser?.wallet?.address ?? '')
-      formData.set('accessToken', accessToken ?? '')
-      submit(formData, {
-        method: 'post',
-      })
-    }
-
-    if (privyWallet && privyUser?.id && accessToken && !user) {
-      handleLogin()
-    }
-  }, [privyWallet, privyUser, accessToken, user, submit, account.address])
-
-=======
->>>>>>> ea8960bb
   return (
     <main className="relative flex min-h-screen w-full flex-col justify-between antialiased">
       <div className="flex w-full flex-1 flex-col">
