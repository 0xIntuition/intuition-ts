import * as React from 'react'

<<<<<<< HEAD
=======
import { ClaimPositionType, CurrencyType } from 'types'
import { formatDate } from 'utils/date'
import { formatWalletAddress } from 'utils/wallet'

>>>>>>> 8bc8bc16
import {
  Avatar,
  ClaimStatus,
  PositionValueDisplay,
  TagsContent,
  TagWithValue,
  TagWithValueProps,
  Text,
  TextVariant,
  TextWeight,
<<<<<<< HEAD
} from 'components'
import { CurrencyType } from 'types'
import { formatDate } from 'utils/date'
import { formatWalletAddress } from 'utils/wallet'

import { ClaimPositionVariant, PositionVariant } from './ClaimPosition.utils'

export type ClaimPositionVariantType = keyof typeof ClaimPositionVariant
export type PositionVariantType = keyof typeof PositionVariant
=======
} from '..'
import {
  ClaimPositionVariant,
  ClaimPositionVariantType,
} from './ClaimPosition.utils'
>>>>>>> 8bc8bc16

interface CommonProps extends React.HTMLAttributes<HTMLDivElement> {
  variant: ClaimPositionVariantType
  position: ClaimPositionType
  amount: number
  currency?: CurrencyType
  feesAccrued: number
  updatedAt?: string
  tags?: TagWithValueProps[]
}

interface UserVariantProps extends CommonProps {
  variant: 'user'
  claimsFor?: never
  claimsAgainst?: never
  name: string
  avatarSrc: string
  walletAddress: string
}

interface ClaimVariantProps extends CommonProps {
  variant: 'claim'
  claimsFor: number
  claimsAgainst: number
  name?: never
  avatarSrc?: never
  walletAddress?: never
}

type ClaimPositionProps = UserVariantProps | ClaimVariantProps

const ClaimPosition = ({
  variant,
  position,
  claimsFor = 0,
  claimsAgainst = 0,
  amount,
  currency,
  feesAccrued,
  name,
  walletAddress,
  avatarSrc,
  updatedAt,
  tags,
  children,
  ...props
}: ClaimPositionProps) => {
  return (
    <div className="w-full flex justify-between" {...props}>
      {variant === ClaimPositionVariant.user && (
        <div className="flex items-center">
          <Avatar src={avatarSrc} name={name} className="w-16 h-16 mr-4" />
          <div className="flex flex-col">
            <div className="flex items-center mb-1.5">
              <Text variant={TextVariant.bodyLarge} className="mr-1">
                {name}
              </Text>
              <Text
                variant={TextVariant.body}
                className="text-secondary-foreground"
              >
                {formatWalletAddress(walletAddress)}
              </Text>
            </div>
            {updatedAt && (
              <Text
                variant={TextVariant.caption}
                weight={TextWeight.medium}
                className="text-secondary-foreground mb-2"
              >
                Last update {formatDate(updatedAt)}
              </Text>
            )}
            {tags && tags.length > 0 && (
              <div className="flex gap-2 mt-1">
                <TagsContent numberOfTags={tags.length}>
                  {tags.slice(0, 4).map((tag, index) => (
                    <TagWithValue
                      label={tag.label}
                      value={tag.value}
                      key={index}
                    />
                  ))}
                </TagsContent>
              </div>
            )}
          </div>
        </div>
      )}

      {variant === ClaimPositionVariant.claim && (
        <div className="w-[60%]">
          <ClaimStatus
            claimsFor={claimsFor}
            claimsAgainst={claimsAgainst}
            className="w-[60%]"
          >
            {children}
          </ClaimStatus>
        </div>
      )}

      <PositionValueDisplay
        value={amount}
        position={position}
        feesAccrued={feesAccrued}
        currency={currency}
      />
    </div>
  )
}

export { ClaimPosition }<|MERGE_RESOLUTION|>--- conflicted
+++ resolved
@@ -1,12 +1,5 @@
 import * as React from 'react'
 
-<<<<<<< HEAD
-=======
-import { ClaimPositionType, CurrencyType } from 'types'
-import { formatDate } from 'utils/date'
-import { formatWalletAddress } from 'utils/wallet'
-
->>>>>>> 8bc8bc16
 import {
   Avatar,
   ClaimStatus,
@@ -17,23 +10,15 @@
   Text,
   TextVariant,
   TextWeight,
-<<<<<<< HEAD
 } from 'components'
-import { CurrencyType } from 'types'
+import { ClaimPositionType, CurrencyType } from 'types'
 import { formatDate } from 'utils/date'
 import { formatWalletAddress } from 'utils/wallet'
 
-import { ClaimPositionVariant, PositionVariant } from './ClaimPosition.utils'
-
-export type ClaimPositionVariantType = keyof typeof ClaimPositionVariant
-export type PositionVariantType = keyof typeof PositionVariant
-=======
-} from '..'
 import {
   ClaimPositionVariant,
   ClaimPositionVariantType,
 } from './ClaimPosition.utils'
->>>>>>> 8bc8bc16
 
 interface CommonProps extends React.HTMLAttributes<HTMLDivElement> {
   variant: ClaimPositionVariantType
