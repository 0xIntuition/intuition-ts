--- conflicted
+++ resolved
@@ -73,13 +73,17 @@
 
 ### Calculate Atom ID
 
-<<<<<<< HEAD
 ```ts
 import { calculateAtomId } from '@0xintuition/sdk'
 
 const atomId = calculateAtomId(
   'ipfs://bafkreib7534cszxn2c6qwoviv43sqh244yfrxomjbealjdwntd6a7atq6u',
-=======
+)
+```
+
+### Create Triple Statement
+
+```ts
 // Example of creating a triple statement with three atoms
 const atom1 = await createAtomFromString(
   { walletClient, publicClient, address },
@@ -100,7 +104,6 @@
     args: [atom1.state.termId, atom2.state.termId, atom3.state.termId],
     value: 1000000000000000000n, // 1 ETH in wei for deposit
   },
->>>>>>> 7a5eac48
 )
 ```
 
