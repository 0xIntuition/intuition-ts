{
  "name": "@0xintuition/sdk",
<<<<<<< HEAD
  "version": "0.1.1",
=======
  "version": "0.1.0",
  "description": "Backend SDK",
>>>>>>> 3e90e0b3
  "main": "dist/index.js",
  "exports": {
    ".": "./dist/index.js"
  },
  "types": "dist/index.d.ts",
  "scripts": {
    "lint:fix": "pnpm lint --fix"
  },
  "files": [
    "dist/**/*",
    "src/**/*",
    "README.md",
    "LICENSE"
  ],
  "repository": {
    "type": "git",
    "url": "https://github.com/0xIntuition/intuition-ts",
    "directory": "packages/sdk"
  },
  "dependencies": {
    "@0xintuition/api": "0.1.1"
  },
  "devDependencies": {
    "typescript": "^5.4.5",
    "vite": "^5.2.11",
    "vitest": "^1.3.1"
  }
}<|MERGE_RESOLUTION|>--- conflicted
+++ resolved
@@ -1,11 +1,7 @@
 {
   "name": "@0xintuition/sdk",
-<<<<<<< HEAD
-  "version": "0.1.1",
-=======
   "version": "0.1.0",
   "description": "Backend SDK",
->>>>>>> 3e90e0b3
   "main": "dist/index.js",
   "exports": {
     ".": "./dist/index.js"
