{
  "name": "@0xintuition/api",
<<<<<<< HEAD
  "version": "0.1.0",
  "main": "dist/index.js",
=======
  "version": "0.0.1",
  "main": "src/index.ts",
>>>>>>> 138dccfc
  "exports": {
    ".": "./src/index.ts"
  },
  "types": "src/index.d.ts",
  "scripts": {
    "lint:fix": "pnpm lint --fix",
    "codegen": "openapi-ts"
  },
  "files": [
    "dist/**/*",
    "src/**/*",
    "README.md",
    "LICENSE"
  ],
  "publishConfig": {
    "access": "public"
  },
  "devDependencies": {
    "prettier": "^3.2.5",
    "typescript": "^5.4.5",
    "vite": "^5.2.11",
    "vitest": "^1.3.1"
  }
}<|MERGE_RESOLUTION|>--- conflicted
+++ resolved
@@ -1,12 +1,7 @@
 {
   "name": "@0xintuition/api",
-<<<<<<< HEAD
   "version": "0.1.0",
-  "main": "dist/index.js",
-=======
-  "version": "0.0.1",
-  "main": "src/index.ts",
->>>>>>> 138dccfc
+  "main": "dist/index.ts",
   "exports": {
     ".": "./src/index.ts"
   },
